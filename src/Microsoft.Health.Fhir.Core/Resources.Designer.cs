﻿//------------------------------------------------------------------------------
// <auto-generated>
//     This code was generated by a tool.
//     Runtime Version:4.0.30319.42000
//
//     Changes to this file may cause incorrect behavior and will be lost if
//     the code is regenerated.
// </auto-generated>
//------------------------------------------------------------------------------

namespace Microsoft.Health.Fhir.Core {
    using System;
    using System.Reflection;
    
    
    [System.CodeDom.Compiler.GeneratedCodeAttribute("System.Resources.Tools.StronglyTypedResourceBuilder", "4.0.0.0")]
    [System.Diagnostics.DebuggerNonUserCodeAttribute()]
    [System.Runtime.CompilerServices.CompilerGeneratedAttribute()]
    internal class Resources {
        
        private static System.Resources.ResourceManager resourceMan;
        
        private static System.Globalization.CultureInfo resourceCulture;
        
        [System.Diagnostics.CodeAnalysis.SuppressMessageAttribute("Microsoft.Performance", "CA1811:AvoidUncalledPrivateCode")]
        internal Resources() {
        }
        
        [System.ComponentModel.EditorBrowsableAttribute(System.ComponentModel.EditorBrowsableState.Advanced)]
        internal static System.Resources.ResourceManager ResourceManager {
            get {
                if (object.Equals(null, resourceMan)) {
                    System.Resources.ResourceManager temp = new System.Resources.ResourceManager("Microsoft.Health.Fhir.Core.Resources", typeof(Resources).Assembly);
                    resourceMan = temp;
                }
                return resourceMan;
            }
        }
        
        [System.ComponentModel.EditorBrowsableAttribute(System.ComponentModel.EditorBrowsableState.Advanced)]
        internal static System.Globalization.CultureInfo Culture {
            get {
                return resourceCulture;
            }
            set {
                resourceCulture = value;
            }
        }
        
        internal static string AtAndSinceCannotBeBothSpecified {
            get {
                return ResourceManager.GetString("AtAndSinceCannotBeBothSpecified", resourceCulture);
            }
        }
        
        internal static string AuthorizationPermissionDefinitionInvalid {
            get {
                return ResourceManager.GetString("AuthorizationPermissionDefinitionInvalid", resourceCulture);
            }
        }
        
        internal static string CapabilityStatementSingleRestItem {
            get {
                return ResourceManager.GetString("CapabilityStatementSingleRestItem", resourceCulture);
            }
        }
        
        internal static string ChainedParameterMustBeReferenceSearchParamType {
            get {
                return ResourceManager.GetString("ChainedParameterMustBeReferenceSearchParamType", resourceCulture);
            }
        }
        
        internal static string ChainedParameterNotSupported {
            get {
                return ResourceManager.GetString("ChainedParameterNotSupported", resourceCulture);
            }
        }
        
        internal static string ComparatorNotSupported {
            get {
                return ResourceManager.GetString("ComparatorNotSupported", resourceCulture);
            }
        }
        
        internal static string CompartmentDefinitionContainsInvalidEntry {
            get {
                return ResourceManager.GetString("CompartmentDefinitionContainsInvalidEntry", resourceCulture);
            }
        }
        
        internal static string CompartmentDefinitionDupeResource {
            get {
                return ResourceManager.GetString("CompartmentDefinitionDupeResource", resourceCulture);
            }
        }
        
        internal static string CompartmentDefinitionInvalidBundle {
            get {
                return ResourceManager.GetString("CompartmentDefinitionInvalidBundle", resourceCulture);
            }
        }
        
        internal static string CompartmentDefinitionInvalidCompartmentType {
            get {
                return ResourceManager.GetString("CompartmentDefinitionInvalidCompartmentType", resourceCulture);
            }
        }
        
        internal static string CompartmentDefinitionInvalidResource {
            get {
                return ResourceManager.GetString("CompartmentDefinitionInvalidResource", resourceCulture);
            }
        }
        
        internal static string CompartmentDefinitionInvalidUrl {
            get {
                return ResourceManager.GetString("CompartmentDefinitionInvalidUrl", resourceCulture);
            }
        }
        
        internal static string CompartmentDefinitionIsDupe {
            get {
                return ResourceManager.GetString("CompartmentDefinitionIsDupe", resourceCulture);
            }
        }
        
        internal static string CompartmentIdIsInvalid {
            get {
                return ResourceManager.GetString("CompartmentIdIsInvalid", resourceCulture);
            }
        }
        
        internal static string CompartmentTypeIsInvalid {
            get {
                return ResourceManager.GetString("CompartmentTypeIsInvalid", resourceCulture);
            }
        }
        
        internal static string CompositeSeparatorNotFound {
            get {
                return ResourceManager.GetString("CompositeSeparatorNotFound", resourceCulture);
            }
        }
        
        internal static string DeleteVersionNotAllowed {
            get {
                return ResourceManager.GetString("DeleteVersionNotAllowed", resourceCulture);
            }
        }
        
        internal static string IdRequirements {
            get {
                return ResourceManager.GetString("IdRequirements", resourceCulture);
            }
        }
        
        internal static string IfMatchHeaderRequiredForResource {
            get {
                return ResourceManager.GetString("IfMatchHeaderRequiredForResource", resourceCulture);
            }
        }
        
        internal static string IllegalHtmlAttribute {
            get {
                return ResourceManager.GetString("IllegalHtmlAttribute", resourceCulture);
            }
        }
        
        internal static string IllegalHtmlElement {
            get {
                return ResourceManager.GetString("IllegalHtmlElement", resourceCulture);
            }
        }
        
        internal static string IllegalHtmlEmpty {
            get {
                return ResourceManager.GetString("IllegalHtmlEmpty", resourceCulture);
            }
        }
        
        internal static string IllegalHtmlOuterDiv {
            get {
                return ResourceManager.GetString("IllegalHtmlOuterDiv", resourceCulture);
            }
        }
        
        internal static string IllegalHtmlParsingError {
            get {
                return ResourceManager.GetString("IllegalHtmlParsingError", resourceCulture);
            }
        }
        
        internal static string InvalidBooleanConfigSetting {
            get {
                return ResourceManager.GetString("InvalidBooleanConfigSetting", resourceCulture);
            }
        }
        
        internal static string InvalidContinuationToken {
            get {
                return ResourceManager.GetString("InvalidContinuationToken", resourceCulture);
            }
        }
        
        internal static string InvalidEnumConfigSetting {
            get {
                return ResourceManager.GetString("InvalidEnumConfigSetting", resourceCulture);
            }
        }
        
        internal static string InvalidListConfigDuplicateItem {
            get {
                return ResourceManager.GetString("InvalidListConfigDuplicateItem", resourceCulture);
            }
        }
        
        internal static string InvalidListConfigSetting {
            get {
                return ResourceManager.GetString("InvalidListConfigSetting", resourceCulture);
            }
        }
        
        internal static string InvalidSearchCountSpecified {
            get {
                return ResourceManager.GetString("InvalidSearchCountSpecified", resourceCulture);
            }
        }
        
        internal static string InvalidValueTypeForMissingModifier {
            get {
                return ResourceManager.GetString("InvalidValueTypeForMissingModifier", resourceCulture);
            }
        }
        
        internal static string MalformedSearchValue {
            get {
                return ResourceManager.GetString("MalformedSearchValue", resourceCulture);
            }
        }
        
        internal static string ModifierNotSupported {
            get {
                return ResourceManager.GetString("ModifierNotSupported", resourceCulture);
            }
        }
        
        internal static string MoreThanOneTokenSeparatorSpecified {
            get {
                return ResourceManager.GetString("MoreThanOneTokenSeparatorSpecified", resourceCulture);
            }
        }
        
        internal static string MoreThanTwoTokenSeparatorSpecified {
            get {
                return ResourceManager.GetString("MoreThanTwoTokenSeparatorSpecified", resourceCulture);
            }
        }
        
        internal static string MultipleQueryParametersNotAllowed {
            get {
                return ResourceManager.GetString("MultipleQueryParametersNotAllowed", resourceCulture);
            }
        }
        
        internal static string NumberOfCompositeComponentsExceeded {
            get {
                return ResourceManager.GetString("NumberOfCompositeComponentsExceeded", resourceCulture);
            }
        }
        
        internal static string OnlyEqualComparatorIsSupported {
            get {
                return ResourceManager.GetString("OnlyEqualComparatorIsSupported", resourceCulture);
            }
        }
        
        internal static string OnlyOneModifierSeparatorSupported {
            get {
                return ResourceManager.GetString("OnlyOneModifierSeparatorSupported", resourceCulture);
            }
        }
        
        internal static string OpenIdConfiguration {
            get {
                return ResourceManager.GetString("OpenIdConfiguration", resourceCulture);
            }
        }
        
        internal static string ReadHistoryDisabled {
            get {
                return ResourceManager.GetString("ReadHistoryDisabled", resourceCulture);
            }
        }
        
        internal static string RequestedActionNotAllowed {
            get {
                return ResourceManager.GetString("RequestedActionNotAllowed", resourceCulture);
            }
        }
        
<<<<<<< HEAD
        /// <summary>
        ///   Looks up a localized string similar to Resource creation is not allowed..
        /// </summary>
=======
>>>>>>> a7ecadfd
        internal static string ResourceCreationNotAllowed {
            get {
                return ResourceManager.GetString("ResourceCreationNotAllowed", resourceCulture);
            }
        }
        
        internal static string ResourceNotFoundById {
            get {
                return ResourceManager.GetString("ResourceNotFoundById", resourceCulture);
            }
        }
        
        internal static string ResourceNotFoundByIdAndVersion {
            get {
                return ResourceManager.GetString("ResourceNotFoundByIdAndVersion", resourceCulture);
            }
        }
        
        internal static string ResourceNotSupported {
            get {
                return ResourceManager.GetString("ResourceNotSupported", resourceCulture);
            }
        }
        
        internal static string ResourcePermissionEmpty {
            get {
                return ResourceManager.GetString("ResourcePermissionEmpty", resourceCulture);
            }
        }
        
        internal static string ResourceVersionConflict {
            get {
                return ResourceManager.GetString("ResourceVersionConflict", resourceCulture);
            }
        }
        
        internal static string RoleNameEmpty {
            get {
                return ResourceManager.GetString("RoleNameEmpty", resourceCulture);
            }
        }
        
        internal static string RoleResourcePermissionWithNoAction {
            get {
                return ResourceManager.GetString("RoleResourcePermissionWithNoAction", resourceCulture);
            }
        }
        
        internal static string SearchComparatorNotSupported {
            get {
                return ResourceManager.GetString("SearchComparatorNotSupported", resourceCulture);
            }
        }
        
        internal static string SearchParameterByDefinitionUriNotSupported {
            get {
                return ResourceManager.GetString("SearchParameterByDefinitionUriNotSupported", resourceCulture);
            }
        }
        
        internal static string SearchParameterDefinitionBaseNotDefined {
            get {
                return ResourceManager.GetString("SearchParameterDefinitionBaseNotDefined", resourceCulture);
            }
        }
        
        internal static string SearchParameterDefinitionComponentReferenceCannotBeComposite {
            get {
                return ResourceManager.GetString("SearchParameterDefinitionComponentReferenceCannotBeComposite", resourceCulture);
            }
        }
        
        internal static string SearchParameterDefinitionContainsInvalidEntry {
            get {
                return ResourceManager.GetString("SearchParameterDefinitionContainsInvalidEntry", resourceCulture);
            }
        }
        
        internal static string SearchParameterDefinitionDuplicatedEntry {
            get {
                return ResourceManager.GetString("SearchParameterDefinitionDuplicatedEntry", resourceCulture);
            }
        }
        
        internal static string SearchParameterDefinitionInvalidComponent {
            get {
                return ResourceManager.GetString("SearchParameterDefinitionInvalidComponent", resourceCulture);
            }
        }
        
        internal static string SearchParameterDefinitionInvalidComponentExpression {
            get {
                return ResourceManager.GetString("SearchParameterDefinitionInvalidComponentExpression", resourceCulture);
            }
        }
        
        internal static string SearchParameterDefinitionInvalidComponentReference {
            get {
                return ResourceManager.GetString("SearchParameterDefinitionInvalidComponentReference", resourceCulture);
            }
        }
        
        internal static string SearchParameterDefinitionInvalidDefinitionUri {
            get {
                return ResourceManager.GetString("SearchParameterDefinitionInvalidDefinitionUri", resourceCulture);
            }
        }
        
        internal static string SearchParameterDefinitionInvalidExpression {
            get {
                return ResourceManager.GetString("SearchParameterDefinitionInvalidExpression", resourceCulture);
            }
        }
        
        internal static string SearchParameterDefinitionInvalidResource {
            get {
                return ResourceManager.GetString("SearchParameterDefinitionInvalidResource", resourceCulture);
            }
        }
        
        internal static string SearchParameterNotSupported {
            get {
                return ResourceManager.GetString("SearchParameterNotSupported", resourceCulture);
            }
        }
        
        internal static string ServerName {
            get {
                return ResourceManager.GetString("ServerName", resourceCulture);
            }
        }
        
        internal static string ServiceUnavailable {
            get {
                return ResourceManager.GetString("ServiceUnavailable", resourceCulture);
            }
        }
        
        internal static string UnsupportedConfigurationMessage {
            get {
                return ResourceManager.GetString("UnsupportedConfigurationMessage", resourceCulture);
            }
        }
        
        internal static string UpdateRequestsRequireId {
            get {
                return ResourceManager.GetString("UpdateRequestsRequireId", resourceCulture);
            }
        }
        
        internal static string VersionIdFormatNotETag {
            get {
                return ResourceManager.GetString("VersionIdFormatNotETag", resourceCulture);
            }
        }
        
        internal static string WeakETagFormatRequired {
            get {
                return ResourceManager.GetString("WeakETagFormatRequired", resourceCulture);
            }
        }
    }
}<|MERGE_RESOLUTION|>--- conflicted
+++ resolved
@@ -299,12 +299,6 @@
             }
         }
         
-<<<<<<< HEAD
-        /// <summary>
-        ///   Looks up a localized string similar to Resource creation is not allowed..
-        /// </summary>
-=======
->>>>>>> a7ecadfd
         internal static string ResourceCreationNotAllowed {
             get {
                 return ResourceManager.GetString("ResourceCreationNotAllowed", resourceCulture);
